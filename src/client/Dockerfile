## Copyright (c) 2024, 2025, Oracle and/or its affiliates.
## Licensed under the Universal Permissive License v1.0 as shown at http://oss.oracle.com/licenses/upl.
#############################################################
# Base - Web GUI
# Build from the app/ directory:
#  podman build -f client/Dockerfile -t ai-explorer-client:0.1.0 .
#############################################################
FROM container-registry.oracle.com/os/oraclelinux:8-slim AS client_pyenv

ENV RUNUSER=oracleaim

# Combine related commands into a single RUN layer to minimize image layers
RUN microdnf -y update && \
    microdnf -y install python3.11 python3.11-pip && \
    microdnf clean all && \
    python3.11 -m venv --symlinks --upgrade-deps /opt/.venv && \
    groupadd $RUNUSER && \
    useradd -u 10001 -g $RUNUSER -md /app $RUNUSER && \
    install -d -m 0700 -o $RUNUSER -g $RUNUSER /app/.oci && \
    install -d -m 0700 -o $RUNUSER -g $RUNUSER /app/tmp
    install -d -m 0700 -o $RUNUSER -g $RUNUSER /opt/package/client && \
    install -d -m 0700 -o $RUNUSER -g $RUNUSER /opt/package/common

# Copy only pyproject.toml for dependency installation
COPY pyproject.toml /opt/package/pyproject.toml

# Use the virtual environment for pip installations
RUN source /opt/.venv/bin/activate && \
    pip install --upgrade pip wheel setuptools && \
    pip install "/opt/package[client]"

##################################################
# Application
##################################################
FROM client_pyenv AS client
ENV PATH=/opt/.venv/bin:$PATH
ENV TEMP=/app/tmp

COPY --chown=$RUNUSER:$RUNUSER . /app
<<<<<<< HEAD
RUN rm -rf /app/server /app/.oci /app/ai_explorer_server.py
=======
RUN rm -rf /app/server /app/.oci /app/launch_server.py
>>>>>>> 9344bad3

# Set user and working directory
USER $RUNUSER
WORKDIR /app/

RUN chmod +x /app/entrypoint.sh
ENTRYPOINT ["/app/entrypoint.sh"]<|MERGE_RESOLUTION|>--- conflicted
+++ resolved
@@ -37,11 +37,7 @@
 ENV TEMP=/app/tmp
 
 COPY --chown=$RUNUSER:$RUNUSER . /app
-<<<<<<< HEAD
-RUN rm -rf /app/server /app/.oci /app/ai_explorer_server.py
-=======
 RUN rm -rf /app/server /app/.oci /app/launch_server.py
->>>>>>> 9344bad3
 
 # Set user and working directory
 USER $RUNUSER
