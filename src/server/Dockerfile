## Copyright (c) 2024, 2025, Oracle and/or its affiliates.
## Licensed under the Universal Permissive License v1.0 as shown at http://oss.oracle.com/licenses/upl.
#############################################################
# Base - API Server
# Build from the app/ directory:
#  podman build -f server/Dockerfile -t ai-explorer-server:0.1.0 .
#############################################################
# spell-checker: disable
FROM container-registry.oracle.com/os/oraclelinux:8-slim AS server_pyenv

ENV RUNUSER=oracleaim

# Combine related commands into a single RUN layer to minimize image layers
RUN microdnf -y update && \
    microdnf -y install python3.11 python3.11-pip && \
    microdnf clean all && \
    python3.11 -m venv --symlinks --upgrade-deps /opt/.venv && \
    groupadd $RUNUSER && \
    useradd -u 10001 -g $RUNUSER -md /app $RUNUSER && \
    install -d -m 0700 -o $RUNUSER -g $RUNUSER /app/.oci && \
    install -d -m 0700 -o $RUNUSER -g $RUNUSER /app/tmp && \
    install -d -m 0700 -o $RUNUSER -g $RUNUSER /opt/package/server && \
    install -d -m 0700 -o $RUNUSER -g $RUNUSER /opt/package/common

# Avoid re-installs of python modules if the reqs haven't changed
COPY pyproject.toml /opt/package/pyproject.toml
# Use the virtual environment for pip installations
RUN source /opt/.venv/bin/activate && \
    pip install --upgrade pip wheel setuptools && \
    pip install "/opt/package[server]"

##################################################
# Application
##################################################
<<<<<<< HEAD
FROM server_pyenv AS ai_explorer_server
=======
FROM server_pyenv AS server
>>>>>>> 9344bad3
ENV PATH=/opt/.venv/bin:$PATH
ENV TOKENIZERS_PARALLELISM=true
ENV TEMP=/app/tmp
ENV NUMBA_CACHE_DIR=/app/tmp
ENV MPLCONFIGDIR=/app/tmp
ENV TIKTOKEN_CACHE_DIR=/app/tmp
ENV NLTK_DATA=/app/tmp

COPY --chown=$RUNUSER:$RUNUSER . /app
<<<<<<< HEAD
RUN rm -rf /app/client /app/.streamlit /app/ai_explorer_client.py
=======
RUN rm -rf /app/client /app/.streamlit /app/launch_client.py
>>>>>>> 9344bad3

# Remove the OCI file if not development; update the key path if so
ENV ENVIRONMENT=${ENVIRONMENT}
RUN if [ -d "/app/.oci" ] && [ "$ENVIRONMENT" != "development" ]; then \
        rm -rf /app/.oci; \
    else \
        sed -i 's|/.*/\(.*\.pem\)|/app/.oci/\1|g' /app/.oci/config; \
    fi

# Set user and working directory
USER $RUNUSER
WORKDIR /app/

RUN chmod +x /app/entrypoint.sh
ENTRYPOINT ["/app/entrypoint.sh"]<|MERGE_RESOLUTION|>--- conflicted
+++ resolved
@@ -32,11 +32,7 @@
 ##################################################
 # Application
 ##################################################
-<<<<<<< HEAD
-FROM server_pyenv AS ai_explorer_server
-=======
 FROM server_pyenv AS server
->>>>>>> 9344bad3
 ENV PATH=/opt/.venv/bin:$PATH
 ENV TOKENIZERS_PARALLELISM=true
 ENV TEMP=/app/tmp
@@ -46,11 +42,7 @@
 ENV NLTK_DATA=/app/tmp
 
 COPY --chown=$RUNUSER:$RUNUSER . /app
-<<<<<<< HEAD
-RUN rm -rf /app/client /app/.streamlit /app/ai_explorer_client.py
-=======
 RUN rm -rf /app/client /app/.streamlit /app/launch_client.py
->>>>>>> 9344bad3
 
 # Remove the OCI file if not development; update the key path if so
 ENV ENVIRONMENT=${ENVIRONMENT}
